--- conflicted
+++ resolved
@@ -22,7 +22,6 @@
 )
 
 type RenderOpts struct {
-<<<<<<< HEAD
 	Path           string
 	Width          string
 	Height         string
@@ -32,15 +31,7 @@
 	OrgRole        models.RoleType
 	Timezone       string
 	IsAlertContext bool
-=======
-	Path     string
-	Width    string
-	Height   string
-	Timeout  string
-	OrgId    int64
-	Timezone string
-	Encoding string
->>>>>>> 871b98c0
+	Encoding       string
 }
 
 var ErrTimeout = errors.New("Timeout error. You can set timeout in seconds with &timeout url parameter")
