--- conflicted
+++ resolved
@@ -1,9 +1,3 @@
-<<<<<<< HEAD
-import { uniq } from 'lodash';
-
-=======
-import { DataSourceInstanceSettings } from '@grafana/data';
->>>>>>> 8780fc55
 import { DataSourceWithBackend, reportInteraction } from '@grafana/runtime';
 
 import { logsResourceTypes, resourceTypeDisplayNames, resourceTypes } from '../azureMetadata';
