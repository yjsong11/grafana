import 'vendor/flot/jquery.flot';
import 'vendor/flot/jquery.flot.selection';
import 'vendor/flot/jquery.flot.time';
import 'vendor/flot/jquery.flot.stack';
import 'vendor/flot/jquery.flot.stackpercent';
import 'vendor/flot/jquery.flot.fillbelow';
import 'vendor/flot/jquery.flot.crosshair';
import 'vendor/flot/jquery.flot.dashes';
import './jquery.flot.events';

import $ from 'jquery';
import _ from 'lodash';
import moment from 'moment';
import kbn from 'app/core/utils/kbn';
import { tickStep } from 'app/core/utils/ticks';
import { appEvents, coreModule, updateLegendValues } from 'app/core/core';
import GraphTooltip from './graph_tooltip';
import { ThresholdManager } from './threshold_manager';
import { EventManager } from 'app/features/annotations/all';
import { convertToHistogramData } from './histogram';
<<<<<<< HEAD
import { alignYLevel } from './align_yaxes';
=======
>>>>>>> 8efb39ee
import config from 'app/core/config';

/** @ngInject **/
function graphDirective(timeSrv, popoverSrv, contextSrv) {
  return {
    restrict: 'A',
    template: '',
    link: function(scope, elem) {
      var ctrl = scope.ctrl;
      var dashboard = ctrl.dashboard;
      var panel = ctrl.panel;
      var annotations = [];
      var data;
      var plot;
      var sortedSeries;
      var panelWidth = 0;
      var eventManager = new EventManager(ctrl);
      var thresholdManager = new ThresholdManager(ctrl);
      var tooltip = new GraphTooltip(elem, dashboard, scope, function() {
        return sortedSeries;
      });

      // panel events
      ctrl.events.on('panel-teardown', () => {
        thresholdManager = null;

        if (plot) {
          plot.destroy();
          plot = null;
        }
      });

      /**
       * Split graph rendering into two parts.
       * First, calculate series stats in buildFlotPairs() function. Then legend rendering started
       * (see ctrl.events.on('render') in legend.ts).
       * When legend is rendered it emits 'legend-rendering-complete' and graph rendered.
       */
      ctrl.events.on('render', renderData => {
        data = renderData || data;
        if (!data) {
          return;
        }
        annotations = ctrl.annotations || [];
        buildFlotPairs(data);
        updateLegendValues(data, panel);

        ctrl.events.emit('render-legend');
      });

      ctrl.events.on('legend-rendering-complete', () => {
        render_panel();
      });

      // global events
      appEvents.on(
        'graph-hover',
        evt => {
          // ignore other graph hover events if shared tooltip is disabled
          if (!dashboard.sharedTooltipModeEnabled()) {
            return;
          }

          // ignore if we are the emitter
          if (!plot || evt.panel.id === panel.id || ctrl.otherPanelInFullscreenMode()) {
            return;
          }

          tooltip.show(evt.pos);
        },
        scope
      );

      appEvents.on(
        'graph-hover-clear',
        (event, info) => {
          if (plot) {
            tooltip.clear(plot);
          }
        },
        scope
      );

      function shouldAbortRender() {
        if (!data) {
          return true;
        }

        if (panelWidth === 0) {
          return true;
        }

        return false;
      }

      function drawHook(plot) {
        // add left axis labels
        if (panel.yaxes[0].label && panel.yaxes[0].show) {
          $("<div class='axisLabel left-yaxis-label flot-temp-elem'></div>")
            .text(panel.yaxes[0].label)
            .appendTo(elem);
        }

        // add right axis labels
        if (panel.yaxes[1].label && panel.yaxes[1].show) {
          $("<div class='axisLabel right-yaxis-label flot-temp-elem'></div>")
            .text(panel.yaxes[1].label)
            .appendTo(elem);
        }

        if (ctrl.dataWarning) {
          $(`<div class="datapoints-warning flot-temp-elem">${ctrl.dataWarning.title}</div>`).appendTo(elem);
        }

        thresholdManager.draw(plot);
      }

      function processOffsetHook(plot, gridMargin) {
        var left = panel.yaxes[0];
        var right = panel.yaxes[1];
        if (left.show && left.label) {
          gridMargin.left = 20;
        }
        if (right.show && right.label) {
          gridMargin.right = 20;
        }

        // apply y-axis min/max options
        var yaxis = plot.getYAxes();
        for (var i = 0; i < yaxis.length; i++) {
          var axis = yaxis[i];
          var panelOptions = panel.yaxes[i];
          axis.options.max = axis.options.max !== null ? axis.options.max : panelOptions.max;
          axis.options.min = axis.options.min !== null ? axis.options.min : panelOptions.min;
        }
      }

      function processRangeHook(plot) {
        var yaxis = plot.getYAxes();
        if (yaxis.length > 1 && 'align' in panel.yaxes[1] && panel.yaxes[1].align !== null) {
          alignYLevel(yaxis, parseFloat(panel.yaxes[1].align));
        }
      }

      // Series could have different timeSteps,
      // let's find the smallest one so that bars are correctly rendered.
      // In addition, only take series which are rendered as bars for this.
      function getMinTimeStepOfSeries(data) {
        var min = Number.MAX_VALUE;

        for (let i = 0; i < data.length; i++) {
          if (!data[i].stats.timeStep) {
            continue;
          }
          if (panel.bars) {
            if (data[i].bars && data[i].bars.show === false) {
              continue;
            }
          } else {
            if (typeof data[i].bars === 'undefined' || typeof data[i].bars.show === 'undefined' || !data[i].bars.show) {
              continue;
            }
          }

          if (data[i].stats.timeStep < min) {
            min = data[i].stats.timeStep;
          }
        }

        return min;
      }

      // Function for rendering panel
      function render_panel() {
        panelWidth = elem.width();
        if (shouldAbortRender()) {
          return;
        }

        // give space to alert editing
        thresholdManager.prepare(elem, data);

        // un-check dashes if lines are unchecked
        panel.dashes = panel.lines ? panel.dashes : false;

        // Populate element
        let options: any = buildFlotOptions(panel);
        prepareXAxis(options, panel);
        configureYAxisOptions(data, options);
        thresholdManager.addFlotOptions(options, panel);
        eventManager.addFlotEvents(annotations, options);

        sortedSeries = sortSeries(data, panel);
        callPlot(options, true);
      }

      function buildFlotPairs(data) {
        for (let i = 0; i < data.length; i++) {
          let series = data[i];
          series.data = series.getFlotPairs(series.nullPointMode || panel.nullPointMode);

          // if hidden remove points and disable stack
          if (ctrl.hiddenSeries[series.alias]) {
            series.data = [];
            series.stack = false;
          }
        }
      }

      function prepareXAxis(options, panel) {
        switch (panel.xaxis.mode) {
          case 'series': {
            options.series.bars.barWidth = 0.7;
            options.series.bars.align = 'center';

            for (let i = 0; i < data.length; i++) {
              let series = data[i];
              series.data = [[i + 1, series.stats[panel.xaxis.values[0]]]];
            }

            addXSeriesAxis(options);
            break;
          }
          case 'histogram': {
            let bucketSize: number;

            if (data.length) {
              let histMin = _.min(_.map(data, s => s.stats.min));
              let histMax = _.max(_.map(data, s => s.stats.max));
              let ticks = panel.xaxis.buckets || panelWidth / 50;
              bucketSize = tickStep(histMin, histMax, ticks);
              options.series.bars.barWidth = bucketSize * 0.8;
              data = convertToHistogramData(data, bucketSize, ctrl.hiddenSeries, histMin, histMax);
            } else {
              bucketSize = 0;
            }

            addXHistogramAxis(options, bucketSize);
            break;
          }
          case 'table': {
            options.series.bars.barWidth = 0.7;
            options.series.bars.align = 'center';
            addXTableAxis(options);
            break;
          }
          default: {
            options.series.bars.barWidth = getMinTimeStepOfSeries(data) / 1.5;
            addTimeAxis(options);
            break;
          }
        }
      }

      function callPlot(options, incrementRenderCounter) {
        try {
          plot = $.plot(elem, sortedSeries, options);
          if (ctrl.renderError) {
            delete ctrl.error;
            delete ctrl.inspector;
          }
        } catch (e) {
          console.log('flotcharts error', e);
          ctrl.error = e.message || 'Render Error';
          ctrl.renderError = true;
          ctrl.inspector = { error: e };
        }

        if (incrementRenderCounter) {
          ctrl.renderingCompleted();
        }
      }

      function buildFlotOptions(panel) {
        let gridColor = '#c8c8c8';
        if (config.bootData.user.lightTheme === true) {
          gridColor = '#a1a1a1';
        }
        const stack = panel.stack ? true : null;
        let options = {
          hooks: {
            draw: [drawHook],
            processOffset: [processOffsetHook],
            processRange: [processRangeHook],
          },
          legend: { show: false },
          series: {
            stackpercent: panel.stack ? panel.percentage : false,
            stack: panel.percentage ? null : stack,
            lines: {
              show: panel.lines,
              zero: false,
              fill: translateFillOption(panel.fill),
              lineWidth: panel.dashes ? 0 : panel.linewidth,
              steps: panel.steppedLine,
            },
            dashes: {
              show: panel.dashes,
              lineWidth: panel.linewidth,
              dashLength: [panel.dashLength, panel.spaceLength],
            },
            bars: {
              show: panel.bars,
              fill: 1,
              barWidth: 1,
              zero: false,
              lineWidth: 0,
            },
            points: {
              show: panel.points,
              fill: 1,
              fillColor: false,
              radius: panel.points ? panel.pointradius : 2,
            },
            shadowSize: 0,
          },
          yaxes: [],
          xaxis: {},
          grid: {
            minBorderMargin: 0,
            markings: [],
            backgroundColor: null,
            borderWidth: 0,
            hoverable: true,
            clickable: true,
            color: gridColor,
            margin: { left: 0, right: 0 },
            labelMarginX: 0,
          },
          selection: {
            mode: 'x',
            color: '#666',
          },
          crosshair: {
            mode: 'x',
          },
        };
        return options;
      }

      function sortSeries(series, panel) {
        var sortBy = panel.legend.sort;
        var sortOrder = panel.legend.sortDesc;
        var haveSortBy = sortBy !== null && sortBy !== undefined;
        var haveSortOrder = sortOrder !== null && sortOrder !== undefined;
        var shouldSortBy = panel.stack && haveSortBy && haveSortOrder;
        var sortDesc = panel.legend.sortDesc === true ? -1 : 1;

        if (shouldSortBy) {
          return _.sortBy(series, s => s.stats[sortBy] * sortDesc);
        } else {
          return _.sortBy(series, s => s.zindex);
        }
      }

      function translateFillOption(fill) {
        if (panel.percentage && panel.stack) {
          return fill === 0 ? 0.001 : fill / 10;
        } else {
          return fill / 10;
        }
      }

      function addTimeAxis(options) {
        var ticks = panelWidth / 100;
        var min = _.isUndefined(ctrl.range.from) ? null : ctrl.range.from.valueOf();
        var max = _.isUndefined(ctrl.range.to) ? null : ctrl.range.to.valueOf();

        options.xaxis = {
          timezone: dashboard.getTimezone(),
          show: panel.xaxis.show,
          mode: 'time',
          min: min,
          max: max,
          label: 'Datetime',
          ticks: ticks,
          timeformat: time_format(ticks, min, max),
        };
      }

      function addXSeriesAxis(options) {
        var ticks = _.map(data, function(series, index) {
          return [index + 1, series.alias];
        });

        options.xaxis = {
          timezone: dashboard.getTimezone(),
          show: panel.xaxis.show,
          mode: null,
          min: 0,
          max: ticks.length + 1,
          label: 'Datetime',
          ticks: ticks,
        };
      }

      function addXHistogramAxis(options, bucketSize) {
        let ticks, min, max;
        let defaultTicks = panelWidth / 50;

        if (data.length && bucketSize) {
          let tick_values = [];
          for (let d of data) {
            for (let point of d.data) {
              tick_values[point[0]] = true;
            }
          }
          ticks = Object.keys(tick_values).map(v => Number(v));
          min = _.min(ticks);
          max = _.max(ticks);

          // Adjust tick step
          let tickStep = bucketSize;
          let ticks_num = Math.floor((max - min) / tickStep);
          while (ticks_num > defaultTicks) {
            tickStep = tickStep * 2;
            ticks_num = Math.ceil((max - min) / tickStep);
          }

          // Expand ticks for pretty view
          min = Math.floor(min / tickStep) * tickStep;
          max = Math.ceil(max / tickStep) * tickStep;

          ticks = [];
          for (let i = min; i <= max; i += tickStep) {
            ticks.push(i);
          }
        } else {
          // Set defaults if no data
          ticks = defaultTicks / 2;
          min = 0;
          max = 1;
        }

        options.xaxis = {
          timezone: dashboard.getTimezone(),
          show: panel.xaxis.show,
          mode: null,
          min: min,
          max: max,
          label: 'Histogram',
          ticks: ticks,
        };

        // Use 'short' format for histogram values
        configureAxisMode(options.xaxis, 'short');
      }

      function addXTableAxis(options) {
        var ticks = _.map(data, function(series, seriesIndex) {
          return _.map(series.datapoints, function(point, pointIndex) {
            var tickIndex = seriesIndex * series.datapoints.length + pointIndex;
            return [tickIndex + 1, point[1]];
          });
        });
        ticks = _.flatten(ticks, true);

        options.xaxis = {
          timezone: dashboard.getTimezone(),
          show: panel.xaxis.show,
          mode: null,
          min: 0,
          max: ticks.length + 1,
          label: 'Datetime',
          ticks: ticks,
        };
      }

      function configureYAxisOptions(data, options) {
        var defaults = {
          position: 'left',
          show: panel.yaxes[0].show,
          index: 1,
          logBase: panel.yaxes[0].logBase || 1,
          min: parseNumber(panel.yaxes[0].min),
          max: parseNumber(panel.yaxes[0].max),
          tickDecimals: panel.yaxes[0].decimals,
        };

        options.yaxes.push(defaults);

        if (_.find(data, { yaxis: 2 })) {
          var secondY = _.clone(defaults);
          secondY.index = 2;
          secondY.show = panel.yaxes[1].show;
          secondY.logBase = panel.yaxes[1].logBase || 1;
          secondY.position = 'right';
          secondY.min = parseNumber(panel.yaxes[1].min);
          secondY.max = parseNumber(panel.yaxes[1].max);
          secondY.tickDecimals = panel.yaxes[1].decimals;
          options.yaxes.push(secondY);

          applyLogScale(options.yaxes[1], data);
          configureAxisMode(options.yaxes[1], panel.percentage && panel.stack ? 'percent' : panel.yaxes[1].format);
        }
        applyLogScale(options.yaxes[0], data);
        configureAxisMode(options.yaxes[0], panel.percentage && panel.stack ? 'percent' : panel.yaxes[0].format);
      }

      function parseNumber(value: any) {
        if (value === null || typeof value === 'undefined') {
          return null;
        }

        return _.toNumber(value);
      }

      function applyLogScale(axis, data) {
        if (axis.logBase === 1) {
          return;
        }

        const minSetToZero = axis.min === 0;

        if (axis.min < Number.MIN_VALUE) {
          axis.min = null;
        }
        if (axis.max < Number.MIN_VALUE) {
          axis.max = null;
        }

        var series, i;
        var max = axis.max,
          min = axis.min;

        for (i = 0; i < data.length; i++) {
          series = data[i];
          if (series.yaxis === axis.index) {
            if (!max || max < series.stats.max) {
              max = series.stats.max;
            }
            if (!min || min > series.stats.logmin) {
              min = series.stats.logmin;
            }
          }
        }

        axis.transform = function(v) {
          return v < Number.MIN_VALUE ? null : Math.log(v) / Math.log(axis.logBase);
        };
        axis.inverseTransform = function(v) {
          return Math.pow(axis.logBase, v);
        };

        if (!max && !min) {
          max = axis.inverseTransform(+2);
          min = axis.inverseTransform(-2);
        } else if (!max) {
          max = min * axis.inverseTransform(+4);
        } else if (!min) {
          min = max * axis.inverseTransform(-4);
        }

        if (axis.min) {
          min = axis.inverseTransform(Math.ceil(axis.transform(axis.min)));
        } else {
          min = axis.min = axis.inverseTransform(Math.floor(axis.transform(min)));
        }
        if (axis.max) {
          max = axis.inverseTransform(Math.floor(axis.transform(axis.max)));
        } else {
          max = axis.max = axis.inverseTransform(Math.ceil(axis.transform(max)));
        }

        if (!min || min < Number.MIN_VALUE || !max || max < Number.MIN_VALUE) {
          return;
        }

        if (Number.isFinite(min) && Number.isFinite(max)) {
          if (minSetToZero) {
            axis.min = 0.1;
            min = 1;
          }

          axis.ticks = generateTicksForLogScaleYAxis(min, max, axis.logBase);
          if (minSetToZero) {
            axis.ticks.unshift(0.1);
          }
          if (axis.ticks[axis.ticks.length - 1] > axis.max) {
            axis.max = axis.ticks[axis.ticks.length - 1];
          }
        } else {
          axis.ticks = [1, 2];
          delete axis.min;
          delete axis.max;
        }
      }

      function generateTicksForLogScaleYAxis(min, max, logBase) {
        let ticks = [];

        var nextTick;
        for (nextTick = min; nextTick <= max; nextTick *= logBase) {
          ticks.push(nextTick);
        }

        const maxNumTicks = Math.ceil(ctrl.height / 25);
        const numTicks = ticks.length;
        if (numTicks > maxNumTicks) {
          const factor = Math.ceil(numTicks / maxNumTicks) * logBase;
          ticks = [];

          for (nextTick = min; nextTick <= max * factor; nextTick *= factor) {
            ticks.push(nextTick);
          }
        }

        return ticks;
      }

      function configureAxisMode(axis, format) {
        axis.tickFormatter = function(val, axis) {
          return kbn.valueFormats[format](val, axis.tickDecimals, axis.scaledDecimals);
        };
      }

      function time_format(ticks, min, max) {
        if (min && max && ticks) {
          var range = max - min;
          var secPerTick = range / ticks / 1000;
          var oneDay = 86400000;
          var oneYear = 31536000000;

          if (secPerTick <= 45) {
            return '%H:%M:%S';
          }
          if (secPerTick <= 7200 || range <= oneDay) {
            return '%H:%M';
          }
          if (secPerTick <= 80000) {
            return '%m/%d %H:%M';
          }
          if (secPerTick <= 2419200 || range <= oneYear) {
            return '%m/%d';
          }
          return '%Y-%m';
        }

        return '%H:%M';
      }

      elem.bind('plotselected', function(event, ranges) {
        if (panel.xaxis.mode !== 'time') {
          // Skip if panel in histogram or series mode
          plot.clearSelection();
          return;
        }

        if ((ranges.ctrlKey || ranges.metaKey) && dashboard.meta.canEdit) {
          // Add annotation
          setTimeout(() => {
            eventManager.updateTime(ranges.xaxis);
          }, 100);
        } else {
          scope.$apply(function() {
            timeSrv.setTime({
              from: moment.utc(ranges.xaxis.from),
              to: moment.utc(ranges.xaxis.to),
            });
          });
        }
      });

      elem.bind('plotclick', function(event, pos, item) {
        if (panel.xaxis.mode !== 'time') {
          // Skip if panel in histogram or series mode
          return;
        }

        if ((pos.ctrlKey || pos.metaKey) && dashboard.meta.canEdit) {
          // Skip if range selected (added in "plotselected" event handler)
          let isRangeSelection = pos.x !== pos.x1;
          if (!isRangeSelection) {
            setTimeout(() => {
              eventManager.updateTime({ from: pos.x, to: null });
            }, 100);
          }
        }
      });

      scope.$on('$destroy', function() {
        tooltip.destroy();
        elem.off();
        elem.remove();
      });
    },
  };
}

coreModule.directive('grafanaGraph', graphDirective);<|MERGE_RESOLUTION|>--- conflicted
+++ resolved
@@ -18,10 +18,7 @@
 import { ThresholdManager } from './threshold_manager';
 import { EventManager } from 'app/features/annotations/all';
 import { convertToHistogramData } from './histogram';
-<<<<<<< HEAD
 import { alignYLevel } from './align_yaxes';
-=======
->>>>>>> 8efb39ee
 import config from 'app/core/config';
 
 /** @ngInject **/
